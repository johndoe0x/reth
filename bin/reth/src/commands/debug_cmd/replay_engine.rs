use crate::{
    args::{
        get_secret_key,
        utils::{chain_help, genesis_value_parser, SUPPORTED_CHAINS},
        DatabaseArgs, NetworkArgs,
    },
<<<<<<< HEAD
=======
    commands::debug_cmd::engine_api_store::{EngineApiStore, StoredEngineApiMessage},
    core::cli::runner::CliContext,
>>>>>>> a27626cc
    dirs::{DataDirPath, MaybePlatformPath},
};
use clap::Parser;
use eyre::Context;
use reth_basic_payload_builder::{BasicPayloadJobGenerator, BasicPayloadJobGeneratorConfig};
use reth_beacon_consensus::{hooks::EngineHooks, BeaconConsensus, BeaconConsensusEngine};
use reth_blockchain_tree::{
    BlockchainTree, BlockchainTreeConfig, ShareableBlockchainTree, TreeExternals,
};
use reth_config::Config;
use reth_db::{init_db, mdbx::DatabaseArguments, DatabaseEnv};
use reth_interfaces::consensus::Consensus;
use reth_network::NetworkHandle;
use reth_network_api::NetworkInfo;
use reth_node_core::engine_api_store::{EngineApiStore, StoredEngineApiMessage};
#[cfg(not(feature = "optimism"))]
use reth_node_ethereum::{EthEngineTypes, EthEvmConfig};
#[cfg(feature = "optimism")]
use reth_node_optimism::{OptimismEngineTypes, OptimismEvmConfig};
use reth_payload_builder::{PayloadBuilderHandle, PayloadBuilderService};
use reth_primitives::{fs, ChainSpec};
use reth_provider::{providers::BlockchainProvider, CanonStateSubscriptions, ProviderFactory};
use reth_revm::EvmProcessorFactory;
use reth_stages::Pipeline;
use reth_tasks::TaskExecutor;
use reth_transaction_pool::noop::NoopTransactionPool;
use std::{
    net::{SocketAddr, SocketAddrV4},
    path::PathBuf,
    sync::Arc,
    time::Duration,
};
use tokio::sync::{mpsc, oneshot};
use tracing::*;

/// `reth debug replay-engine` command
/// This script will read stored engine API messages and replay them by the timestamp.
/// It does not require
#[derive(Debug, Parser)]
pub struct Command {
    /// The path to the data dir for all reth files and subdirectories.
    ///
    /// Defaults to the OS-specific data directory:
    ///
    /// - Linux: `$XDG_DATA_HOME/reth/` or `$HOME/.local/share/reth/`
    /// - Windows: `{FOLDERID_RoamingAppData}/reth/`
    /// - macOS: `$HOME/Library/Application Support/reth/`
    #[arg(long, value_name = "DATA_DIR", verbatim_doc_comment, default_value_t)]
    datadir: MaybePlatformPath<DataDirPath>,

    /// The chain this node is running.
    ///
    /// Possible values are either a built-in chain or the path to a chain specification file.
    #[arg(
        long,
        value_name = "CHAIN_OR_PATH",
        long_help = chain_help(),
        default_value = SUPPORTED_CHAINS[0],
        value_parser = genesis_value_parser
    )]
    chain: Arc<ChainSpec>,

    #[clap(flatten)]
    db: DatabaseArgs,

    #[clap(flatten)]
    network: NetworkArgs,

    /// The path to read engine API messages from.
    #[arg(long = "engine-api-store", value_name = "PATH")]
    engine_api_store: PathBuf,

    /// The number of milliseconds between Engine API messages.
    #[arg(long = "interval", default_value_t = 1_000)]
    interval: u64,
}

impl Command {
    async fn build_network(
        &self,
        config: &Config,
        task_executor: TaskExecutor,
        db: Arc<DatabaseEnv>,
        network_secret_path: PathBuf,
        default_peers_path: PathBuf,
    ) -> eyre::Result<NetworkHandle> {
        let secret_key = get_secret_key(&network_secret_path)?;
        let network = self
            .network
            .network_config(config, self.chain.clone(), secret_key, default_peers_path)
            .with_task_executor(Box::new(task_executor))
            .listener_addr(SocketAddr::V4(SocketAddrV4::new(self.network.addr, self.network.port)))
            .discovery_addr(SocketAddr::V4(SocketAddrV4::new(
                self.network.discovery.addr,
                self.network.discovery.port,
            )))
            .build(ProviderFactory::new(db, self.chain.clone()))
            .start_network()
            .await?;
        info!(target: "reth::cli", peer_id = %network.peer_id(), local_addr = %network.local_addr(), "Connected to P2P network");
        debug!(target: "reth::cli", peer_id = ?network.peer_id(), "Full peer ID");
        Ok(network)
    }

    /// Execute `debug replay-engine` command
    pub async fn execute(self, ctx: CliContext) -> eyre::Result<()> {
        let config = Config::default();

        // Add network name to data dir
        let data_dir = self.datadir.unwrap_or_chain_default(self.chain.chain);
        let db_path = data_dir.db_path();
        fs::create_dir_all(&db_path)?;

        // Initialize the database
        let db =
            Arc::new(init_db(db_path, DatabaseArguments::default().log_level(self.db.log_level))?);
        let provider_factory = ProviderFactory::new(db.clone(), self.chain.clone());

        let consensus: Arc<dyn Consensus> = Arc::new(BeaconConsensus::new(Arc::clone(&self.chain)));

        #[cfg(not(feature = "optimism"))]
        let evm_config = EthEvmConfig::default();

        #[cfg(feature = "optimism")]
        let evm_config = OptimismEvmConfig::default();

        // Configure blockchain tree
        let tree_externals = TreeExternals::new(
            provider_factory.clone(),
            Arc::clone(&consensus),
            EvmProcessorFactory::new(self.chain.clone(), evm_config),
        );
        let tree = BlockchainTree::new(tree_externals, BlockchainTreeConfig::default(), None)?;
        let blockchain_tree = ShareableBlockchainTree::new(tree);

        // Set up the blockchain provider
        let blockchain_db =
            BlockchainProvider::new(provider_factory.clone(), blockchain_tree.clone())?;

        // Set up network
        let network_secret_path =
            self.network.p2p_secret_key.clone().unwrap_or_else(|| data_dir.p2p_secret_path());
        let network = self
            .build_network(
                &config,
                ctx.task_executor.clone(),
                db.clone(),
                network_secret_path,
                data_dir.known_peers_path(),
            )
            .await?;

        // Set up payload builder
        #[cfg(not(feature = "optimism"))]
        let payload_builder = reth_ethereum_payload_builder::EthereumPayloadBuilder::default();

        // Optimism's payload builder is implemented on the OptimismPayloadBuilder type.
        #[cfg(feature = "optimism")]
        let payload_builder = reth_optimism_payload_builder::OptimismPayloadBuilder::default();

        let payload_generator = BasicPayloadJobGenerator::with_builder(
            blockchain_db.clone(),
            NoopTransactionPool::default(),
            ctx.task_executor.clone(),
            BasicPayloadJobGeneratorConfig::default(),
            self.chain.clone(),
            payload_builder,
        );

        #[cfg(feature = "optimism")]
        let (payload_service, payload_builder): (
            _,
            PayloadBuilderHandle<OptimismEngineTypes>,
        ) = PayloadBuilderService::new(payload_generator, blockchain_db.canonical_state_stream());

        #[cfg(not(feature = "optimism"))]
        let (payload_service, payload_builder): (_, PayloadBuilderHandle<EthEngineTypes>) =
            PayloadBuilderService::new(payload_generator, blockchain_db.canonical_state_stream());

        ctx.task_executor.spawn_critical("payload builder service", payload_service);

        // Configure the consensus engine
        let network_client = network.fetch_client().await?;
        let (consensus_engine_tx, consensus_engine_rx) = mpsc::unbounded_channel();
        let (beacon_consensus_engine, beacon_engine_handle) = BeaconConsensusEngine::with_channel(
            network_client,
            Pipeline::builder().build(provider_factory),
            blockchain_db.clone(),
            Box::new(ctx.task_executor.clone()),
            Box::new(network),
            None,
            false,
            payload_builder,
            None,
            u64::MAX,
            consensus_engine_tx,
            consensus_engine_rx,
            EngineHooks::new(),
        )?;
        info!(target: "reth::cli", "Consensus engine initialized");

        // Run consensus engine to completion
        let (tx, rx) = oneshot::channel();
        info!(target: "reth::cli", "Starting consensus engine");
        ctx.task_executor.spawn_critical_blocking("consensus engine", async move {
            let res = beacon_consensus_engine.await;
            let _ = tx.send(res);
        });

        let engine_api_store = EngineApiStore::new(self.engine_api_store.clone());
        for filepath in engine_api_store.engine_messages_iter()? {
            let contents =
                fs::read(&filepath).wrap_err(format!("failed to read: {}", filepath.display()))?;
            let message = serde_json::from_slice(&contents)
                .wrap_err(format!("failed to parse: {}", filepath.display()))?;
            debug!(target: "reth::cli", filepath = %filepath.display(), ?message, "Forwarding Engine API message");
            match message {
                StoredEngineApiMessage::ForkchoiceUpdated { state, payload_attrs } => {
                    let response =
                        beacon_engine_handle.fork_choice_updated(state, payload_attrs).await?;
                    debug!(target: "reth::cli", ?response, "Received for forkchoice updated");
                }
                StoredEngineApiMessage::NewPayload { payload, cancun_fields } => {
                    let response = beacon_engine_handle.new_payload(payload, cancun_fields).await?;
                    debug!(target: "reth::cli", ?response, "Received for new payload");
                }
            };

            // Pause before next message
            tokio::time::sleep(Duration::from_millis(self.interval)).await;
        }

        info!(target: "reth::cli", "Finished replaying engine API messages");

        match rx.await? {
            Ok(()) => info!("Beacon consensus engine exited successfully"),
            Err(error) => {
                error!(target: "reth::cli", %error, "Beacon consensus engine exited with an error")
            }
        };

        Ok(())
    }
}<|MERGE_RESOLUTION|>--- conflicted
+++ resolved
@@ -4,12 +4,8 @@
         utils::{chain_help, genesis_value_parser, SUPPORTED_CHAINS},
         DatabaseArgs, NetworkArgs,
     },
-<<<<<<< HEAD
-=======
-    commands::debug_cmd::engine_api_store::{EngineApiStore, StoredEngineApiMessage},
+    dirs::{DataDirPath, MaybePlatformPath},
     core::cli::runner::CliContext,
->>>>>>> a27626cc
-    dirs::{DataDirPath, MaybePlatformPath},
 };
 use clap::Parser;
 use eyre::Context;
