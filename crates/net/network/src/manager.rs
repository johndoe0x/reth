--- conflicted
+++ resolved
@@ -16,7 +16,10 @@
 //! to the local node. Once a (tcp) connection is established, both peers start to authenticate a [RLPx session](https://github.com/ethereum/devp2p/blob/master/rlpx.md) via a handshake. If the handshake was successful, both peers announce their capabilities and are now ready to exchange sub-protocol messages via the RLPx session.
 
 use crate::{
-    budget::{DEFAULT_BUDGET_TRY_DRAIN_NETWORK_HANDLE_CHANNEL, DEFAULT_BUDGET_TRY_DRAIN_STREAM},
+    budget::{
+        BUDGET_ONCE, DEFAULT_BUDGET_TRY_DRAIN_NETWORK_HANDLE_CHANNEL,
+        DEFAULT_BUDGET_TRY_DRAIN_SWARM,
+    },
     config::NetworkConfig,
     discovery::Discovery,
     error::{NetworkError, ServiceKind},
@@ -27,7 +30,7 @@
     metrics::{DisconnectMetrics, NetworkMetrics, NETWORK_POOL_TRANSACTIONS_SCOPE},
     network::{NetworkHandle, NetworkHandleMessage},
     peers::{PeersHandle, PeersManager},
-    metered_poll_nested_stream_with_yield_points,
+    poll_nested_stream_with_yield_points,
     protocol::IntoRlpxSubProtocol,
     session::SessionManager,
     state::NetworkState,
@@ -903,31 +906,7 @@
 
         let this = self.get_mut();
 
-<<<<<<< HEAD
-        // poll new block imports (expected to be a noop for POS)
-        while let Poll::Ready(outcome) = this.block_import.poll(cx) {
-            this.on_block_import_result(outcome);
-        }
-
-        // process incoming messages from a handle
-        let start_network_handle = Instant::now();
-        loop {
-            match this.from_handle_rx.poll_next_unpin(cx) {
-                Poll::Pending => break,
-                Poll::Ready(None) => {
-                    // This is only possible if the channel was deliberately closed since we
-                    // always have an instance of
-                    // `NetworkHandle`
-                    error!("Network message channel closed.");
-                    return Poll::Ready(())
-                }
-                Poll::Ready(Some(msg)) => this.on_handle_message(msg),
-            };
-        }
-
-        poll_durations.acc_network_handle = start_network_handle.elapsed();
-
-        // This loop drives the entire state of network and does a lot of work. Under heavy load
+        // These loops drive the entire state of network and does a lot of work. Under heavy load
         // (many messages/events), data may arrive faster than it can be processed (incoming
         // messages/requests -> events), and it is possible that more data has already arrived by
         // the time an internal event is processed. Which could turn this loop into a busy loop.
@@ -945,50 +924,22 @@
         // iterations in << 100µs in most cases. On average it requires ~50µs, which is inside the
         // range of what's recommended as rule of thumb.
         // <https://ryhl.io/blog/async-what-is-blocking/>
-        let mut budget = 10;
-
-        loop {
-            // advance the swarm
-            match this.swarm.poll_next_unpin(cx) {
-                Poll::Pending | Poll::Ready(None) => break,
-                Poll::Ready(Some(event)) => this.on_swarm_event(event),
-            }
-
-            // ensure we still have enough budget for another iteration
-            budget -= 1;
-            if budget == 0 {
-                trace!(target: "net", budget=10, "exhausted network manager budget");
-                // make sure we're woken up again
-                cx.waker().wake_by_ref();
-                break
-            }
-=======
-        // This loop drives the entire state of network and does a lot of work.
-        // Under heavy load (many messages/events), data may arrive faster than it can be processed
-        // (incoming messages/requests -> events), and it is possible that more data has already
-        // arrived by the time an internal event is processed. Which could turn this loop into a
-        // busy loop.  Without yielding back to the executor, it can starve other tasks waiting on
-        // that executor to execute them, or drive underlying resources To prevent this, we
-        // preemptively return control when the `budget` is exhausted. The value itself is
-        // chosen somewhat arbitrarily, it is high enough so the swarm can make meaningful progress
-        // but low enough that this loop does not starve other tasks for too long.
-        // If the budget is exhausted we manually yield back control to the (coop) scheduler. This
-        // manual yield point should prevent situations where polling appears to be frozen. See also <https://tokio.rs/blog/2020-04-preemption>
-        // And tokio's docs on cooperative scheduling <https://docs.rs/tokio/latest/tokio/task/#cooperative-scheduling>
-        // poll new block imports (dummy stream)
-        let maybe_more_block_imports = metered_poll_nested_stream_with_yield_points!(
+
+        // poll new block imports (expected to be a noop for POS)
+        let maybe_more_block_imports = poll_nested_stream_with_yield_points!(
             "net",
             "Block imports stream",
-            DEFAULT_BUDGET_TRY_DRAIN_STREAM,
+            BUDGET_ONCE,
             this.block_import.poll_next_unpin(cx),
             |outcome| this.on_block_import_result(outcome),
         );
 
-        // process incoming messages from a handle
+        // process incoming messages from a handle (`TransactionsManager` has one)
         //
         // will only be closed if the channel was deliberately closed since we always have an
         // instance of `NetworkHandle`
-        let maybe_more_handle_messages = metered_poll_nested_stream_with_yield_points!(
+        let start_network_handle = Instant::now();
+        let maybe_more_handle_messages = poll_nested_stream_with_yield_points!(
             "net",
             "Network message channel",
             DEFAULT_BUDGET_TRY_DRAIN_NETWORK_HANDLE_CHANNEL,
@@ -996,260 +947,25 @@
             |msg| this.on_handle_message(msg),
             error!("Network channel closed");
         );
-
-        let maybe_more_swarm_events = metered_poll_nested_stream_with_yield_points!(
+        poll_durations.acc_network_handle = start_network_handle.elapsed();
+
+        // process incoming messages from the network
+        let maybe_more_swarm_events = poll_nested_stream_with_yield_points!(
             "net",
             "Swarm events stream",
-            DEFAULT_BUDGET_TRY_DRAIN_STREAM,
+            DEFAULT_BUDGET_TRY_DRAIN_SWARM,
             this.swarm.poll_next_unpin(cx),
-            |event| {
-                // handle event
-                match event {
-                    SwarmEvent::ValidMessage { peer_id, message } => {
-                        this.on_peer_message(peer_id, message)
-                    }
-                    SwarmEvent::InvalidCapabilityMessage { peer_id, capabilities, message } => {
-                        this.on_invalid_message(peer_id, capabilities, message);
-                        this.metrics.invalid_messages_received.increment(1);
-                    }
-                    SwarmEvent::TcpListenerClosed { remote_addr } => {
-                        trace!(target: "net", ?remote_addr, "TCP listener closed.");
-                    }
-                    SwarmEvent::TcpListenerError(err) => {
-                        trace!(target: "net", ?err, "TCP connection error.");
-                    }
-                    SwarmEvent::IncomingTcpConnection { remote_addr, session_id } => {
-                        trace!(target: "net", ?session_id, ?remote_addr, "Incoming connection");
-                        this.metrics.total_incoming_connections.increment(1);
-                        this.metrics
-                            .incoming_connections
-                            .set(this.swarm.state().peers().num_inbound_connections() as f64);
-                    }
-                    SwarmEvent::OutgoingTcpConnection { remote_addr, peer_id } => {
-                        trace!(target: "net", ?remote_addr, ?peer_id, "Starting outbound connection.");
-                        this.metrics.total_outgoing_connections.increment(1);
-                        this.metrics
-                            .outgoing_connections
-                            .set(this.swarm.state().peers().num_outbound_connections() as f64);
-                    }
-                    SwarmEvent::SessionEstablished {
-                        peer_id,
-                        remote_addr,
-                        client_version,
-                        capabilities,
-                        version,
-                        messages,
-                        status,
-                        direction,
-                    } => {
-                        let total_active =
-                            this.num_active_peers.fetch_add(1, Ordering::Relaxed) + 1;
-                        this.metrics.connected_peers.set(total_active as f64);
-                        trace!(
-                            target: "net",
-                            ?remote_addr,
-                            %client_version,
-                            ?peer_id,
-                            ?total_active,
-                            kind=%direction,
-                            peer_enode=%NodeRecord::new(remote_addr, peer_id),
-                            "Session established"
-                        );
-
-                        if direction.is_incoming() {
-                            this.swarm
-                                .state_mut()
-                                .peers_mut()
-                                .on_incoming_session_established(peer_id, remote_addr);
-                        }
-                        this.event_listeners.notify(NetworkEvent::SessionEstablished {
-                            peer_id,
-                            remote_addr,
-                            client_version,
-                            capabilities,
-                            version,
-                            status,
-                            messages,
-                        });
-                    }
-                    SwarmEvent::PeerAdded(peer_id) => {
-                        trace!(target: "net", ?peer_id, "Peer added");
-                        this.event_listeners.notify(NetworkEvent::PeerAdded(peer_id));
-                        this.metrics
-                            .tracked_peers
-                            .set(this.swarm.state().peers().num_known_peers() as f64);
-                    }
-                    SwarmEvent::PeerRemoved(peer_id) => {
-                        trace!(target: "net", ?peer_id, "Peer dropped");
-                        this.event_listeners.notify(NetworkEvent::PeerRemoved(peer_id));
-                        this.metrics
-                            .tracked_peers
-                            .set(this.swarm.state().peers().num_known_peers() as f64);
-                    }
-                    SwarmEvent::SessionClosed { peer_id, remote_addr, error } => {
-                        let total_active =
-                            this.num_active_peers.fetch_sub(1, Ordering::Relaxed) - 1;
-                        this.metrics.connected_peers.set(total_active as f64);
-                        trace!(
-                            target: "net",
-                            ?remote_addr,
-                            ?peer_id,
-                            ?total_active,
-                            ?error,
-                            "Session disconnected"
-                        );
-
-                        let mut reason = None;
-                        if let Some(ref err) = error {
-                            // If the connection was closed due to an error, we report the peer
-                            this.swarm.state_mut().peers_mut().on_active_session_dropped(
-                                &remote_addr,
-                                &peer_id,
-                                err,
-                            );
-                            reason = err.as_disconnected();
-                        } else {
-                            // Gracefully disconnected
-                            this.swarm
-                                .state_mut()
-                                .peers_mut()
-                                .on_active_session_gracefully_closed(peer_id);
-                        }
-                        this.metrics.closed_sessions.increment(1);
-                        // This can either be an incoming or outgoing connection which was
-                        // closed. So we update both metrics
-                        this.metrics
-                            .incoming_connections
-                            .set(this.swarm.state().peers().num_inbound_connections() as f64);
-                        this.metrics
-                            .outgoing_connections
-                            .set(this.swarm.state().peers().num_outbound_connections() as f64);
-                        if let Some(reason) = reason {
-                            this.disconnect_metrics.increment(reason);
-                        }
-                        this.metrics.backed_off_peers.set(
-                            this.swarm.state().peers().num_backed_off_peers().saturating_sub(1)
-                                as f64,
-                        );
-                        this.event_listeners
-                            .notify(NetworkEvent::SessionClosed { peer_id, reason });
-                    }
-                    SwarmEvent::IncomingPendingSessionClosed { remote_addr, error } => {
-                        trace!(
-                            target: "net",
-                            ?remote_addr,
-                            ?error,
-                            "Incoming pending session failed"
-                        );
-
-                        if let Some(ref err) = error {
-                            this.swarm
-                                .state_mut()
-                                .peers_mut()
-                                .on_incoming_pending_session_dropped(remote_addr, err);
-                            this.metrics.pending_session_failures.increment(1);
-                            if let Some(reason) = err.as_disconnected() {
-                                this.disconnect_metrics.increment(reason);
-                            }
-                        } else {
-                            this.swarm
-                                .state_mut()
-                                .peers_mut()
-                                .on_incoming_pending_session_gracefully_closed();
-                        }
-                        this.metrics.closed_sessions.increment(1);
-                        this.metrics
-                            .incoming_connections
-                            .set(this.swarm.state().peers().num_inbound_connections() as f64);
-                        this.metrics.backed_off_peers.set(
-                            this.swarm.state().peers().num_backed_off_peers().saturating_sub(1)
-                                as f64,
-                        );
-                    }
-                    SwarmEvent::OutgoingPendingSessionClosed { remote_addr, peer_id, error } => {
-                        trace!(
-                            target: "net",
-                            ?remote_addr,
-                            ?peer_id,
-                            ?error,
-                            "Outgoing pending session failed"
-                        );
-
-                        if let Some(ref err) = error {
-                            this.swarm.state_mut().peers_mut().on_pending_session_dropped(
-                                &remote_addr,
-                                &peer_id,
-                                err,
-                            );
-                            this.metrics.pending_session_failures.increment(1);
-                            if let Some(reason) = err.as_disconnected() {
-                                this.disconnect_metrics.increment(reason);
-                            }
-                        } else {
-                            this.swarm
-                                .state_mut()
-                                .peers_mut()
-                                .on_pending_session_gracefully_closed(&peer_id);
-                        }
-                        this.metrics.closed_sessions.increment(1);
-                        this.metrics
-                            .outgoing_connections
-                            .set(this.swarm.state().peers().num_outbound_connections() as f64);
-                        this.metrics.backed_off_peers.set(
-                            this.swarm.state().peers().num_backed_off_peers().saturating_sub(1)
-                                as f64,
-                        );
-                    }
-                    SwarmEvent::OutgoingConnectionError { remote_addr, peer_id, error } => {
-                        trace!(
-                            target: "net",
-                            ?remote_addr,
-                            ?peer_id,
-                            ?error,
-                            "Outgoing connection error"
-                        );
-
-                        this.swarm.state_mut().peers_mut().on_outgoing_connection_failure(
-                            &remote_addr,
-                            &peer_id,
-                            &error,
-                        );
-
-                        this.metrics
-                            .outgoing_connections
-                            .set(this.swarm.state().peers().num_outbound_connections() as f64);
-                        this.metrics.backed_off_peers.set(
-                            this.swarm.state().peers().num_backed_off_peers().saturating_sub(1)
-                                as f64,
-                        );
-                    }
-                    SwarmEvent::BadMessage { peer_id } => {
-                        this.swarm
-                            .state_mut()
-                            .peers_mut()
-                            .apply_reputation_change(&peer_id, ReputationChangeKind::BadMessage);
-                        this.metrics.invalid_messages_received.increment(1);
-                    }
-                    SwarmEvent::ProtocolBreach { peer_id } => {
-                        this.swarm
-                            .state_mut()
-                            .peers_mut()
-                            .apply_reputation_change(&peer_id, ReputationChangeKind::BadProtocol);
-                    }
-                }
-            },
+            |event| this.on_swarm_event(event),
         );
+        poll_durations.acc_swarm =
+            start_network_handle.elapsed() - poll_durations.acc_network_handle;
 
         // all streams are fully drained and import futures pending
         if maybe_more_block_imports || maybe_more_handle_messages || maybe_more_swarm_events {
             // make sure we're woken up again
             cx.waker().wake_by_ref();
             return Poll::Pending
->>>>>>> c25ed0aa
         }
-
-        poll_durations.acc_swarm =
-            start_network_handle.elapsed() - poll_durations.acc_network_handle;
 
         this.update_poll_metrics(start, poll_durations);
 
